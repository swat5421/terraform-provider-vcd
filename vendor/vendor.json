--- conflicted
+++ resolved
@@ -556,17 +556,10 @@
 			"revisionTime": "2016-09-27T10:08:44Z"
 		},
 		{
-<<<<<<< HEAD
 			"checksumSHA1": "qMOkrANHz1tOrTd/5BXgo5R/6wk=",
 			"path": "github.com/ukcloud/govcloudair",
 			"revision": "0f21764a359bbdc9cde213653efb19b97377b3b2",
 			"revisionTime": "2017-08-18T20:24:03Z"
-=======
-			"checksumSHA1": "LokELlWynFehI9YgnbneAO92294=",
-			"path": "github.com/ukcloud/govcloudair",
-			"revision": "48650057ccf982e29144214373b50d5a411f86b3",
-			"revisionTime": "2017-08-17T14:08:21Z"
->>>>>>> 637f8308
 		},
 		{
 			"checksumSHA1": "GVsFa1M6rXXXdRfwIg6cRKEkG0M=",
